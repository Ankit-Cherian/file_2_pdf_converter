--- conflicted
+++ resolved
@@ -240,7 +240,7 @@
         
     def _init_ui(self):
         # Basic Window Setup
-        self.setWindowTitle("FileConvert - Professional PDF Creator") # Slightly updated title
+        self.setWindowTitle("File2PDF: PDF Converter") # Slightly updated title
         self.setGeometry(100, 100, 650, 500) 
         
         # Color Palette & Styles
@@ -345,7 +345,7 @@
         # UI Elements
         
         # Create title
-        title_label = QLabel("FileConvert PDF Creator")
+        title_label = QLabel("File2PDF: PDF Converter")
         title_label.setObjectName("TitleLabel") # Assign object name for specific styling
         title_label.setAlignment(Qt.AlignCenter)
         main_layout.addWidget(title_label)
@@ -503,21 +503,13 @@
                 self.open_file(self.output_path)
         else:
             self.status_label.setText(f"Conversion failed: {message}")
-<<<<<<< HEAD
-             # Use the color constant
+            # Use the color constant
             self.status_label.setStyleSheet(f"color: {COLOR_ERROR};")
+            
             QMessageBox.critical(
                 self,
                 "Conversion Failed",
                 f"Error: {message}\n\nPlease check the file type and ensure all necessary software (like LibreOffice) is installed correctly."
-             )
-=======
-            self.status_label.setStyleSheet("color: red;")
-            
-            QMessageBox.critical(
-                self,
-                "Conversion Failed",
-                f"Error: {message}\n\nMake sure all required libraries are installed."
             )
 
     def open_file(self, file_path):
@@ -535,7 +527,6 @@
                 "Error Opening File",
                 f"Could not open the PDF file: {str(e)}\n\nThe file was created successfully, but you'll need to open it manually."
             )
->>>>>>> 8cef8e0c
 
 if __name__ == "__main__":
     app = QApplication(sys.argv)
